{
  "private": true,
  "description": "Material Components Web",
  "license": "MIT",
  "scripts": {
    "build": "npm run clean && mkdirp build && webpack --progress --colors",
    "build:esmodules": "tsc --project ./tsconfig.json --module esnext --importHelpers",
    "build:min": "mkdirp build && cross-env MDC_ENV=production webpack -p --progress --colors",
    "clean": "node ./scripts/build/clean",
    "clean:site": "node ./scripts/build/clean --site-generator-tmp",
    "dist": "npm run build && npm run build:min && npm run build:esmodules",
    "fix:js": "eslint --fix test scripts webpack.config.js karma.conf.js",
    "fix:ts": "tslint --exclude \"**/*.d.ts\" --fix \"packages/**/*.ts\" \"test/**/*.ts\" \"scripts/**/*.ts\"",
    "fix:css": "stylelint --fix \"packages/**/*.scss\"; stylelint --fix --config=test/screenshot/.stylelintrc.yaml \"test/screenshot/**/*.scss\"",
    "fix": "npm-run-all --parallel fix:*",
    "lint:css": "stylelint \"packages/**/*.scss\" && stylelint --config=test/screenshot/.stylelintrc.yaml \"test/screenshot/**/*.scss\"",
    "lint:js": "eslint test scripts webpack.config.js karma.conf.js",
    "lint:ts": "tslint --exclude \"**/*.d.ts\" \"packages/**/*.ts\" \"test/**/*.ts\" \"scripts/**/*.ts\"",
    "lint:html": "find test/screenshot/spec/ -name '*.html' | grep -v 'index.html$' | xargs htmllint",
    "lint:mdc": "ts-node --project scripts/tsconfig.json -- scripts/lint-mdc.ts",
    "lint": "npm-run-all --parallel lint:*",
    "postinstall": "lerna bootstrap",
    "pretest": "npm run lint",
    "test": "npm run test:unit && npm run test:dependency && npm run build && npm run clean",
    "screenshot:approve": "node test/screenshot/run.js approve",
    "screenshot:build": "node test/screenshot/run.js build",
    "screenshot:clean": "node test/screenshot/run.js clean",
    "screenshot:demo": "node test/screenshot/run.js demo",
    "screenshot:index": "node test/screenshot/run.js index",
    "screenshot:proto": "node test/screenshot/run.js proto",
    "screenshot:serve": "node test/screenshot/run.js serve",
    "screenshot:test": "node test/screenshot/run.js test",
    "screenshot:watch": "node test/screenshot/run.js build --watch",
    "screenshot:webpack": "webpack --config=test/screenshot/webpack.config.js --progress",
    "start": "npm-run-all --parallel screenshot:serve screenshot:watch",
    "test:watch": "karma start --auto-watch",
    "test:unit": "karma start --single-run",
    "test:dependency": "./scripts/dependency-test.sh",
    "test:feature-targeting": "node test/scss/verify-feature-targeting.js",
    "test:site": "npm run clean:site && ./scripts/site-generator-test.sh"
  },
  "devDependencies": {
    "@babel/core": "^7.4.5",
    "@babel/parser": "^7.2.3",
    "@babel/polyfill": "^7.4.4",
    "@babel/traverse": "^7.3.4",
    "@babel/types": "^7.3.4",
    "@google-cloud/datastore": "^3.0.1",
    "@octokit/rest": "^16.15.0",
    "@types/babel__traverse": "^7.0.6",
    "@types/glob": "^7.1.1",
    "@types/node": "^12.0.0",
    "@types/resolve": "0.0.8",
    "argparse": "^1.0.10",
    "ascii-table": "0.0.9",
    "autoprefixer": "^9.0.0",
    "babel-core": "^6.22.1",
    "babel-loader": "^7.0.0",
    "babel-plugin-transform-object-assign": "^6.8.0",
    "babel-preset-env": "^1.7.0",
    "babel-traverse": "^6.24.1",
    "babel-types": "^6.24.1",
    "bel": "^6.0.0",
    "camel-case": "^3.0.0",
    "chai": "^4.0.2",
    "chokidar": "^3.0.0",
    "cli-table": "^0.3.1",
    "codecov": "^3.0.0",
    "colors": "^1.3.0",
    "cp-file": "^7.0.0",
    "cross-env": "^5.0.0",
    "css-loader": "^2.0.0",
    "cssom": "^0.3.2",
    "dart-sass": "^1.15.2",
    "debounce": "^1.1.0",
    "del": "^4.0.0",
    "detect-port": "^1.2.3",
    "dom-events": "^0.1.1",
    "dts-bundle": "^0.7.3",
    "eslint": "^5.1.0",
    "eslint-config-google": "^0.11.0",
    "eslint-plugin-mocha": "^5.0.0",
    "express": "^4.16.3",
    "extract-text-webpack-plugin": "^3.0.0",
    "fibers": "^4.0.1",
    "fs-extra": "^7.0.0",
    "glob": "^7.1.1",
    "gts": "^0.9.0",
    "handlebars": "^4.0.11",
    "htmllint-cli": "0.0.7",
    "is-online": "^8.0.0",
    "istanbul-instrumenter-loader": "^3.0.0",
    "jimp": "^0.6.1",
    "jsdom": "^13.1.0",
    "json-stable-stringify": "^1.0.1",
    "karma": "^4.0.0",
    "karma-babel-preprocessor": "^8.0.0",
    "karma-chrome-launcher": "^2.0.0",
    "karma-coverage-istanbul-reporter": "^2.0.4",
    "karma-firefox-launcher": "^1.0.0",
    "karma-mocha": "^1.3.0",
    "karma-sauce-launcher": "^1.0.0",
    "karma-sourcemap-loader": "^0.3.7",
    "karma-tap": "^4.0.0",
    "karma-webpack": "^3.0.0",
    "lerna": "^3.6.0",
    "lolex": "3.1.0",
    "mkdirp": "^0.5.1",
    "mocha": "^6.0.0",
    "mz": "^2.7.0",
    "npm-run-all": "^4.1.1",
    "os-name": "^3.0.0",
    "postcss-loader": "^3.0.0",
    "protobufjs": "~6.8.6",
    "ps-node": "^0.1.6",
    "recast": "^0.17.3",
    "request-promise-native": "^1.0.5",
    "resemblejs": "^3.0.0",
    "resolve": "^1.3.2",
    "sass-loader": "^7.1.0",
    "selenium-webdriver": "^4.0.0-alpha.1",
    "semver": "^5.3.0",
    "serve-index": "^1.9.1",
    "simple-git": "^1.92.0",
    "stylelint": "^9.0.0",
    "stylelint-config-standard": "^18.0.0",
    "stylelint-order": "^2.0.0",
    "stylelint-scss": "^3.0.0",
    "stylelint-selector-bem-pattern": "^2.1.0",
    "testdouble": "^3.2.4",
    "to-slug-case": "^1.0.0",
    "ts-loader": "^3.5.0",
    "ts-node": "^8.0.3",
    "tslint": "^5.12.0",
    "typescript": "^3.1.6",
    "url-search-params-polyfill": "^6.0.0",
    "useragent": "^2.3.0",
    "verror": "^1.10.0",
    "webpack": "^3.0.0"
  },
  "babel": {
    "presets": [
      [
        "env",
        {
          "modules": false
        }
      ]
    ],
    "plugins": [
      "transform-object-assign"
    ]
<<<<<<< HEAD
  },
  "config": {
    "validate-commit-msg": {
      "helpMessage": "%s\nNOTE: Please see angular's commit message guidelines (https://github.com/angular/angular.js/blob/master/DEVELOPERS.md#commits) for information on how to format commit messages.\n\nAs an example, here is a valid commit message: 'docs(slider): Document slider public api'\n\nIf this commit is on a development / WIP branch, you can disable this by running `git commit --no-verify`.",
      "scope": {
        "allowed": [
          "animation",
          "auto-init",
          "base",
          "button",
          "card",
          "checkbox",
          "chips",
          "dialog",
          "dom",
          "drawer",
          "elevation",
          "fab",
          "feature-targeting",
          "floating-label",
          "form-field",
          "grid-list",
          "icon-button",
          "image-list",
          "layout-grid",
          "line-ripple",
          "linear-progress",
          "list",
          "menu",
          "menu-surface",
          "notched-outline",
          "radio",
          "ripple",
          "rtl",
          "select",
          "shape",
          "slider",
          "snackbar",
          "switch",
          "tab",
          "tab-bar",
          "tab-indicator",
          "tab-scroller",
          "text-field",
          "theme",
          "toolbar",
          "top-app-bar",
          "typography",
          "infrastructure",
          "package"
        ],
        "validate": true
      }
    },
    "commitizen": {
      "path": "./node_modules/cz-conventional-changelog"
    }
  },
  "husky": {
    "hooks": {
      "commit-msg": "validate-commit-msg"
    }
=======
>>>>>>> e8afc42f
  }
}<|MERGE_RESOLUTION|>--- conflicted
+++ resolved
@@ -150,70 +150,5 @@
     "plugins": [
       "transform-object-assign"
     ]
-<<<<<<< HEAD
-  },
-  "config": {
-    "validate-commit-msg": {
-      "helpMessage": "%s\nNOTE: Please see angular's commit message guidelines (https://github.com/angular/angular.js/blob/master/DEVELOPERS.md#commits) for information on how to format commit messages.\n\nAs an example, here is a valid commit message: 'docs(slider): Document slider public api'\n\nIf this commit is on a development / WIP branch, you can disable this by running `git commit --no-verify`.",
-      "scope": {
-        "allowed": [
-          "animation",
-          "auto-init",
-          "base",
-          "button",
-          "card",
-          "checkbox",
-          "chips",
-          "dialog",
-          "dom",
-          "drawer",
-          "elevation",
-          "fab",
-          "feature-targeting",
-          "floating-label",
-          "form-field",
-          "grid-list",
-          "icon-button",
-          "image-list",
-          "layout-grid",
-          "line-ripple",
-          "linear-progress",
-          "list",
-          "menu",
-          "menu-surface",
-          "notched-outline",
-          "radio",
-          "ripple",
-          "rtl",
-          "select",
-          "shape",
-          "slider",
-          "snackbar",
-          "switch",
-          "tab",
-          "tab-bar",
-          "tab-indicator",
-          "tab-scroller",
-          "text-field",
-          "theme",
-          "toolbar",
-          "top-app-bar",
-          "typography",
-          "infrastructure",
-          "package"
-        ],
-        "validate": true
-      }
-    },
-    "commitizen": {
-      "path": "./node_modules/cz-conventional-changelog"
-    }
-  },
-  "husky": {
-    "hooks": {
-      "commit-msg": "validate-commit-msg"
-    }
-=======
->>>>>>> e8afc42f
   }
 }