--- conflicted
+++ resolved
@@ -225,12 +225,7 @@
 `setAnchorMargin(Partial<MDCMenuDistance>) => void` | Proxies to the menu surface's `setAnchorMargin(Partial<MDCMenuDistance>)` method.
 `setAbsolutePosition(x: number, y: number) => void` | Proxies to the menu surface's `setAbsolutePosition(x: number, y: number)` method.
 `setFixedPosition(isFixed: boolean) => void` | Proxies to the menu surface's `setFixedPosition(isFixed: boolean)` method.
-<<<<<<< HEAD
 `setSelectedIndex(index: number) => void | Sets the list item to the selected state at the specified index.
-=======
-`setSelectedIndex(index: number) => void` | Sets the list item to the selected state at the specified index.
-`hoistMenuToBody() => void` | Proxies to the menu surface's `hoistMenuToBody()` method.
->>>>>>> 4913db97
 `setIsHoisted(isHoisted: boolean) => void` | Proxies to the menu surface's `setIsHoisted(isHoisted: boolean)` method.
 `setAnchorElement(element: Element) => void` | Proxies to the menu surface's `setAnchorElement(element)` method.
 `getOptionByIndex(index: number) => Element \| null` | Returns the list item at the `index` specified.
