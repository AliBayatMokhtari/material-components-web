{
  "name": "@material/data-table",
  "version": "0.0.0",
  "description": "The Material Components Web data table component",
  "license": "MIT",
  "keywords": [
    "material components",
    "material design",
    "data table"
  ],
  "main": "dist/mdc.dataTable.js",
  "module": "index.js",
  "sideEffects": false,
  "types": "dist/mdc.dataTable.d.ts",
  "repository": {
    "type": "git",
    "url": "https://github.com/material-components/material-components-web.git"
  },
  "dependencies": {
    "@material/animation": "^1.0.0",
    "@material/base": "^1.0.0",
<<<<<<< HEAD
    "@material/checkbox": "^2.0.0",
=======
    "@material/checkbox": "^2.1.0",
>>>>>>> b3f6a546
    "@material/dom": "^1.1.0",
    "@material/elevation": "^1.1.0",
    "@material/feature-targeting": "^0.44.1",
    "@material/ripple": "^2.0.0",
    "@material/rtl": "^0.42.0",
    "@material/shape": "^1.1.1",
    "@material/theme": "^1.1.0",
    "@material/typography": "^1.0.0",
    "tslib": "^1.9.3"
  },
  "publishConfig": {
    "access": "public"
  }
}<|MERGE_RESOLUTION|>--- conflicted
+++ resolved
@@ -19,11 +19,7 @@
   "dependencies": {
     "@material/animation": "^1.0.0",
     "@material/base": "^1.0.0",
-<<<<<<< HEAD
-    "@material/checkbox": "^2.0.0",
-=======
     "@material/checkbox": "^2.1.0",
->>>>>>> b3f6a546
     "@material/dom": "^1.1.0",
     "@material/elevation": "^1.1.0",
     "@material/feature-targeting": "^0.44.1",
