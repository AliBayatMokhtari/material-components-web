--- conflicted
+++ resolved
@@ -24,24 +24,20 @@
 // postcss-bem-linter: define card
 
 .mdc-card {
-<<<<<<< HEAD
-  @include mdc-card-box-sizing_;
-  @include mdc-card-column-layout_;
-=======
->>>>>>> c52a4b63
   @include mdc-card-fill-color(background);
   @include mdc-card-corner-radius(2px);
   @include mdc-elevation(2);
+
+  display: flex;
+  flex-direction: column;
+  box-sizing: border-box;
 }
 
-<<<<<<< HEAD
 //
 // Media
 //
 
 .mdc-card__media {
-  @include mdc-card-box-sizing_;
-  @include mdc-card-column-layout_;
   @include mdc-card-media-aspect-ratio-base_;
 
   position: relative;
@@ -69,54 +65,12 @@
 }
 
 .mdc-card__media-content {
-  @include mdc-card-box-sizing_;
-  @include mdc-card-column-layout_;
-
-=======
-  display: flex;
-  flex-direction: column;
-  box-sizing: border-box;
-}
-
-//
-// Media
-//
-
-.mdc-card__media {
-  @include mdc-card-media-aspect-ratio-base_;
-
-  position: relative;
-  box-sizing: border-box;
-  background-repeat: no-repeat;
-  background-size: cover;
-}
-
-.mdc-card__media:first-child {
-  border-top-left-radius: inherit;
-  border-top-right-radius: inherit;
-}
-
-.mdc-card__media:last-child {
-  border-bottom-left-radius: inherit;
-  border-bottom-right-radius: inherit;
-}
-
-.mdc-card__media--square {
-  @include mdc-card-media-aspect-ratio(1, 1);
-}
-
-.mdc-card__media--16-9 {
-  @include mdc-card-media-aspect-ratio(16, 9);
-}
-
-.mdc-card__media-content {
->>>>>>> c52a4b63
   position: absolute;
   top: 0;
   right: 0;
   bottom: 0;
   left: 0;
-<<<<<<< HEAD
+  box-sizing: border-box;
 }
 
 //
@@ -124,8 +78,6 @@
 //
 
 .mdc-card__primary-action {
-  @include mdc-card-box-sizing_;
-  @include mdc-card-column-layout_;
   @include mdc-ripple-surface;
   @include mdc-ripple-radius;
   @include mdc-states;
@@ -147,39 +99,6 @@
 .mdc-card__primary-action:last-child {
   border-bottom-left-radius: inherit;
   border-bottom-right-radius: inherit;
-}
-
-//
-// Action row
-//
-
-.mdc-card__actions {
-  @include mdc-card-box-sizing_;
-  @include mdc-card-row-layout_;
-
-  min-height: 52px;
-  padding: 8px;
-}
-
-.mdc-card__actions--full-bleed {
-  padding: 0;
-}
-
-.mdc-card__action-buttons,
-.mdc-card__action-icons {
-  @include mdc-card-box-sizing_;
-  @include mdc-card-row-layout_;
-}
-
-.mdc-card__action-icons {
-  @include mdc-theme-prop(color, text-icon-on-background);
-
-  flex-grow: 1;
-  justify-content: flex-end;
-}
-
-=======
-  box-sizing: border-box;
 }
 
 //
@@ -212,7 +131,6 @@
   justify-content: flex-end;
 }
 
->>>>>>> c52a4b63
 .mdc-card__action-buttons + .mdc-card__action-icons {
   @include mdc-rtl-reflexive-box(margin, left, 16px);
 }
@@ -222,15 +140,9 @@
 //
 
 .mdc-card__action {
-<<<<<<< HEAD
-  @include mdc-card-box-sizing_;
-  @include mdc-card-row-layout_(inline-flex);
-
-=======
   @include mdc-card-row-layout_(inline-flex);
 
   box-sizing: border-box;
->>>>>>> c52a4b63
   min-width: auto;
   cursor: pointer;
   user-select: none;
