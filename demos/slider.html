--- conflicted
+++ resolved
@@ -253,42 +253,7 @@
 
     <script src="/assets/material-components-web.js" async></script>
     <script>
-<<<<<<< HEAD
-      (function() {
-        // Wait for Webpack to load CSS. Otherwise, size/position calculations will be incorrect.
-        var interval = setInterval(function() {
-          const element = document.getElementById('hero-slider');
-          if (getComputedStyle(element).position === 'relative') {
-            clearInterval(interval);
-            mdc.slider.MDCSlider.attachTo(element);
-            initDemo(document.getElementById('slider-example'));
-          }
-        }, 100);
-
-        function initDemo(demoRoot) {
-          var min = demoRoot.querySelector('[name="min"]');
-          var max = demoRoot.querySelector('[name="max"]');
-          var step = demoRoot.querySelector('[name="step"]');
-          var darkTheme = demoRoot.querySelector('[name="dark-theme"]');
-          var disabled = demoRoot.querySelector('[name="disabled"]');
-          var useCustomColor = demoRoot.querySelector('[name="use-custom-color"]');
-          var rtl = demoRoot.querySelector('[name="rtl"]');
-
-          var continuousValue = demoRoot.querySelector('#continuous-slider-value');
-          var continuousCommittedValue = demoRoot.querySelector('#continuous-slider-committed-value');
-          var continuousSliderEl = demoRoot.querySelector('#continuous-mdc-slider');
-          var continuousSlider = new mdc.slider.MDCSlider(continuousSliderEl);
-          continuousSlider.listen('MDCSlider:input', function() {
-            continuousValue.textContent = continuousSlider.value;
-          });
-          continuousSlider.listen('MDCSlider:change', function() {
-            continuousCommittedValue.textContent = continuousSlider.value;
-          });
-=======
       demoReady(function() {
-        mdc.slider.MDCSlider.attachTo(document.getElementById('hero-slider'));
->>>>>>> 3d508338
-
         var demoRoot = document.getElementById('slider-example')
         var min = demoRoot.querySelector('[name="min"]');
         var max = demoRoot.querySelector('[name="max"]');
@@ -309,39 +274,6 @@
           continuousCommittedValue.textContent = continuousSlider.value;
         });
 
-<<<<<<< HEAD
-          var customDiscreteWMarkerValue = demoRoot.querySelector('#custom-discrete-slider-w-marker-value');
-          var customDiscreteWMarkerCommittedValue = demoRoot.querySelector('#custom-discrete-slider-w-marker-committed-value');
-          var customDiscreteWMarkerSliderEl = demoRoot.querySelector('#custom-discrete-mdc-slider-w-marker');
-          var customDiscreteWMarkerSlider = new mdc.slider.MDCSlider(customDiscreteWMarkerSliderEl);
-          customDiscreteWMarkerSlider.listen('MDCSlider:input', function() {
-            customDiscreteWMarkerValue.textContent = customDiscreteWMarkerSlider.value;
-          });
-          customDiscreteWMarkerSlider.listen('MDCSlider:change', function() {
-            customDiscreteWMarkerCommittedValue.textContent = customDiscreteWMarkerSlider.value;
-          });
-
-          min.addEventListener('input', function() {
-            continuousSlider.min = parseFloat(min.value);
-            discreteSlider.min = parseFloat(min.value);
-            discreteWMarkerSlider.min = parseFloat(min.value);
-            customDiscreteWMarkerSlider.min = parseFloat(min.value);
-          });
-
-          max.addEventListener('input', function() {
-            continuousSlider.max = parseFloat(max.value);
-            discreteSlider.max = parseFloat(max.value);
-            discreteWMarkerSlider.max = parseFloat(max.value);
-            customDiscreteWMarkerSlider.max = parseFloat(max.value);
-          });
-
-          step.addEventListener('input', function() {
-            continuousSlider.step = parseFloat(step.value);
-            discreteSlider.step = parseFloat(step.value);
-            discreteWMarkerSlider.step = parseFloat(step.value);
-            customDiscreteWMarkerSlider.step = parseFloat(step.value);
-          });
-=======
         var discreteValue = demoRoot.querySelector('#discrete-slider-value');
         var discreteCommittedValue = demoRoot.querySelector('#discrete-slider-committed-value');
         var discreteSliderEl = demoRoot.querySelector('#discrete-mdc-slider');
@@ -374,7 +306,6 @@
         customDiscreteWMarkerSlider.listen('MDCSlider:change', function() {
           customDiscreteWMarkerCommittedValue.textContent = customDiscreteWMarkerSlider.value;
         });
->>>>>>> 3d508338
 
         min.addEventListener('input', function() {
           continuousSlider.min = parseFloat(min.value);
@@ -383,13 +314,6 @@
           customDiscreteWMarkerSlider.min = parseFloat(min.value);
         });
 
-<<<<<<< HEAD
-          disabled.addEventListener('change', function() {
-            continuousSlider.disabled = disabled.checked;
-            discreteSlider.disabled = disabled.checked;
-            discreteWMarkerSlider.disabled = disabled.checked;
-            customDiscreteWMarkerSlider.disabled = disabled.checked;
-=======
         max.addEventListener('input', function() {
           continuousSlider.max = parseFloat(max.value);
           discreteSlider.max = parseFloat(max.value);
@@ -407,7 +331,6 @@
         darkTheme.addEventListener('change', function() {
           [].slice.call(demoRoot.querySelectorAll('.example-slider-wrapper')).forEach(function(example) {
             example.classList[ darkTheme.checked ? 'add' : 'remove']('mdc-theme--dark');
->>>>>>> 3d508338
           });
         });
 
@@ -424,20 +347,6 @@
           });
         });
 
-<<<<<<< HEAD
-          rtl.addEventListener('change', function() {
-            [].slice.call(demoRoot.querySelectorAll('.example-slider-wrapper')).forEach(function(example) {
-              if (rtl.checked) {
-                example.setAttribute('dir', 'rtl');
-              } else {
-                example.removeAttribute('dir');
-              }
-            });
-            continuousSlider.layout();
-            discreteSlider.layout();
-            discreteWMarkerSlider.layout();
-            customDiscreteWMarkerSlider.layout();
-=======
         rtl.addEventListener('change', function() {
           [].slice.call(demoRoot.querySelectorAll('.example-slider-wrapper')).forEach(function(example) {
             if (rtl.checked) {
@@ -445,7 +354,6 @@
             } else {
               example.removeAttribute('dir');
             }
->>>>>>> 3d508338
           });
           continuousSlider.layout();
           discreteSlider.layout();
