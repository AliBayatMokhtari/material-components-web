--- conflicted
+++ resolved
@@ -65,10 +65,7 @@
 
 .demo-card__media--16-9 {
   background-image: url("/images/16-9.jpg");
-<<<<<<< HEAD
   border-top-left-radius: inherit; // for music card
-=======
->>>>>>> c52a4b63
 }
 
 .demo-card__media-content--with-title {
@@ -78,11 +75,8 @@
 }
 
 .demo-card__media-title {
-<<<<<<< HEAD
   display: flex;
   flex-direction: column;
-=======
->>>>>>> c52a4b63
   padding: 8px 16px;
   background-image: linear-gradient(to bottom, rgba(0,0,0,0) 0%,rgba(0,0,0,0.5) 100%);
   color: white;
@@ -139,7 +133,6 @@
 }
 
 //
-<<<<<<< HEAD
 // Photo card
 //
 
@@ -148,47 +141,35 @@
 }
 
 //
-=======
->>>>>>> c52a4b63
 // Music card
 //
 
 .demo-card--music {
-<<<<<<< HEAD
-  @include mdc-card-corner-radius(24px 4px)
-=======
   @include mdc-card-corner-radius(24px 4px);
 
   @include mdc-rtl {
     @include mdc-card-corner-radius(4px 24px);
   }
->>>>>>> c52a4b63
 }
 
 .demo-card__music-row {
   display: flex;
   border-top-left-radius: inherit;
-<<<<<<< HEAD
-=======
 
   @include mdc-rtl {
     border-top-left-radius: 0;
     border-top-right-radius: inherit;
   }
->>>>>>> c52a4b63
 }
 
 .demo-card__media--music {
   width: 110px;
-<<<<<<< HEAD
-=======
   border-top-left-radius: inherit; // for music card
 
   @include mdc-rtl {
     border-top-left-radius: 0;
     border-top-right-radius: inherit;
   }
->>>>>>> c52a4b63
 }
 
 .demo-card__music-info {
